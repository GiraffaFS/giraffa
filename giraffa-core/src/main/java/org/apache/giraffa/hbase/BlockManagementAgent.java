/**
 * Licensed to the Apache Software Foundation (ASF) under one
 * or more contributor license agreements.  See the NOTICE file
 * distributed with this work for additional information
 * regarding copyright ownership.  The ASF licenses this file
 * to you under the Apache License, Version 2.0 (the
 * "License"); you may not use this file except in compliance
 * with the License.  You may obtain a copy of the License at
 *
 *     http://www.apache.org/licenses/LICENSE-2.0
 *
 * Unless required by applicable law or agreed to in writing, software
 * distributed under the License is distributed on an "AS IS" BASIS,
 * WITHOUT WARRANTIES OR CONDITIONS OF ANY KIND, either express or implied.
 * See the License for the specific language governing permissions and
 * limitations under the License.
 */
package org.apache.giraffa.hbase;

import java.io.IOException;
import java.util.ArrayList;
import java.util.EnumSet;
import java.util.List;
import java.util.concurrent.atomic.AtomicLong;

import org.apache.commons.logging.Log;
import org.apache.commons.logging.LogFactory;
import org.apache.giraffa.FileField;
import org.apache.giraffa.GiraffaPBHelper;
import org.apache.giraffa.UnlocatedBlock;
import org.apache.giraffa.hbase.NamespaceAgent.BlockAction;
import org.apache.hadoop.conf.Configuration;
import org.apache.hadoop.fs.CommonConfigurationKeys;
import org.apache.hadoop.fs.CreateFlag;
import org.apache.hadoop.fs.Path;
import org.apache.hadoop.fs.permission.FsPermission;
import org.apache.hadoop.hbase.Cell;
import org.apache.hadoop.hbase.CoprocessorEnvironment;
import org.apache.hadoop.hbase.KeyValue;
import org.apache.hadoop.hbase.KeyValueUtil;
import org.apache.hadoop.hbase.client.Durability;
import org.apache.hadoop.hbase.client.Put;
import org.apache.hadoop.hbase.coprocessor.BaseRegionObserver;
import org.apache.hadoop.hbase.coprocessor.ObserverContext;
import org.apache.hadoop.hbase.coprocessor.RegionCoprocessorEnvironment;
import org.apache.hadoop.hbase.regionserver.wal.WALEdit;
import org.apache.hadoop.hbase.util.Bytes;
import org.apache.hadoop.hdfs.DistributedFileSystem;
import org.apache.hadoop.hdfs.HDFSAdapter;
import org.apache.hadoop.hdfs.protocol.Block;
import org.apache.hadoop.hdfs.protocol.ClientProtocol;
import org.apache.hadoop.hdfs.protocol.DatanodeInfo;
import org.apache.hadoop.hdfs.protocol.ExtendedBlock;
import org.apache.hadoop.hdfs.protocol.HdfsFileStatus;
import org.apache.hadoop.hdfs.protocol.LocatedBlock;
import org.apache.hadoop.hdfs.server.namenode.INodeId;
import org.apache.hadoop.io.EnumSetWritable;

/**
 * BlockManagementAgent provides access to underlying block management layer.
 * <p>
 * It is implemented as a HBase coprocessor.
 * When a new block is added to a Giraffa file or the block attribute values
 * need to be revised the update of this information in the namespace table
 * triggers the coprocessor to perform actions on the block management layer.
 * <p>
 * Current implementation uses HDFS NameNode as the block manager.
 * The NameNode maintains a flat namespace of Giraffa blocks as HDFS files.
 * Each Giraffa block is represented by a single-block HDFS file.
 * The name of the file equals the Id of the single HDFS block it contains.
 * 
 * NameNode automatically handles replication of HDFS block and
 * processes heartbeats, block reports, etc., from DataNodes.
 */
public class BlockManagementAgent extends BaseRegionObserver {
  private static final Log LOG = LogFactory.getLog(BlockManagementAgent.class);

  private static final String GRFA_HOME_DIR = "/giraffa";
  private static final String GRFA_BLOCKS_DIR = GRFA_HOME_DIR + "/finalized";
  private static final String GRFA_TMP_BLOCKS_DIR = GRFA_HOME_DIR + "/tmp";
  private static final String GRFA_BLOCK_FILE_PREFFIX = "g";
  private static final String GRFA_TMP_FILE_PREFFIX = "tmp_";

  private DistributedFileSystem hdfs;
  private AtomicLong temporaryFileId;
  private String clientName;

  @Override // BaseRegionObserver
  public void start(CoprocessorEnvironment e) throws IOException {
    LOG.info("Start BlockManagementAgent...");
    Configuration conf = e.getConfiguration();
    String bmAddress = conf.get(CommonConfigurationKeys.FS_DEFAULT_NAME_KEY);
    LOG.info("BlockManagementAgent address: " + bmAddress);
    if(bmAddress != null)
      conf.set(CommonConfigurationKeys.FS_DEFAULT_NAME_KEY, bmAddress);
    hdfs = (DistributedFileSystem) DistributedFileSystem.get(conf);
    String msg =null;
    if(!hdfs.mkdirs(new Path(GRFA_BLOCKS_DIR)))
      msg = "Cannot create finalized block directory: " + GRFA_BLOCKS_DIR;
    else if(!hdfs.mkdirs(new Path(GRFA_TMP_BLOCKS_DIR)))
      msg = "Cannot create remporary block directory: " + GRFA_TMP_BLOCKS_DIR;
    if(msg != null) {
      LOG.error(msg);
      throw new IOException(msg);
    }
    temporaryFileId = new AtomicLong(now());
    clientName = HDFSAdapter.getClientName(hdfs);
  }

  @Override // BaseRegionObserver
  public void stop(CoprocessorEnvironment e) {
    /*
    try {
      if(hdfs != null) hdfs.close();
    } catch (IOException exc) {
      LOG.error("DistributedFileSystem could not be closed.");
    }
    hdfs = null;
    */
  }

  @Override // BaseRegionObserver
  public void prePut(ObserverContext<RegionCoprocessorEnvironment> e, Put put,
                     WALEdit edit, Durability durability) throws IOException {
    List<KeyValue> kvs = getKeyValues(put);
    BlockAction blockAction = getBlockAction(kvs);
    if(blockAction == null) {
      return;
    } else if(blockAction.equals(BlockAction.ALLOCATE)) {
      allocateBlock(kvs);
    } else if(blockAction.equals(BlockAction.CLOSE)) {
      completeBlocks(kvs);
    } else if(blockAction.equals(BlockAction.DELETE)) {
      deleteBlocks(kvs);
    }
    put.getFamilyCellMap().put(FileField.getFileAttributes(),
        new ArrayList<Cell>(kvs));
  }

  private List<KeyValue> getKeyValues(Put put) {
    List<Cell> cells =
        put.getFamilyCellMap().get(FileField.getFileAttributes());
    List<KeyValue> kvs = new ArrayList<KeyValue>(cells.size());
    for(Cell cell : cells) {
      kvs.add(KeyValueUtil.ensureKeyValue(cell));
    }
    return kvs;
  }

  private void deleteBlocks(List<KeyValue> kvs) {
    // remove the blockAction
    removeBlockAction(kvs);

    List<UnlocatedBlock> al = getFileBlocks(kvs);
    for(UnlocatedBlock block : al) {
      try {
        hdfs.delete(getGiraffaBlockPath(block.getBlock()), true);
      } catch (IOException e) {
        LOG.error("Error deleting Giraffa block: " + block);
        continue;
      }
      LOG.info("Deleted Giraffa block: " + block);
    }
  }

private void removeBlockAction(List<KeyValue> kvs) {
    KeyValue kv = findField(kvs, FileField.ACTION);
    kvs.remove(kv);
}

  static KeyValue findField(List<KeyValue> kvs, FileField field) {
    for(KeyValue kv : kvs) {
      if(kv.matchingColumn(FileField.getFileAttributes(), field.getBytes())) {
        return kv;
      }
    }
    return null;
  }

  static BlockAction getBlockAction(List<KeyValue> kvs) {
    KeyValue kv = findField(kvs, FileField.ACTION);
    return kv == null ? null : 
      BlockAction.valueOf(Bytes.toString(kv.getValue()));
  }

  static List<UnlocatedBlock> getFileBlocks(List<KeyValue> kvs) {
    KeyValue kv = findField(kvs, FileField.BLOCK);
    return kv == null ? new ArrayList<UnlocatedBlock>() :
      byteArrayToBlockList(kv.getValue());
  }

  private void completeBlocks(List<KeyValue> kvs) throws IOException {
    // remove the blockAction
    removeBlockAction(kvs);

    List<UnlocatedBlock> al = getFileBlocks(kvs);
    // get the last block
    UnlocatedBlock block = al.get(al.size()-1);
    closeBlockFile(block.getBlock());
    LOG.info("Block file is closed: " + block);
    // return total fileSize to update in the put
    updateFileSize(kvs, getFileSize(al));
  }

  private void updateFileSize(List<KeyValue> kvs, long fileSize) {
    KeyValue kv = findField(kvs, FileField.LENGTH);
    if(kv == null) return;
    byte[] row = kv.getRow();
    long timestamp = kv.getTimestamp();
    KeyValue nkv = new KeyValue(row,
        FileField.getFileAttributes(), FileField.getLength(),
        timestamp, Bytes.toBytes(fileSize));

    //replace this KeyValue with new KeyValue
    kvs.remove(kv);
    kvs.add(nkv);
  }

  /**
   * Calls allocateBlockFile to create a new block for the file if and only if
   * we are modifying the Block column in HBase via this put.
   * 
   *
   * @param kvs
   * @throws IOException
   */
  private void allocateBlock(List<KeyValue> kvs) throws IOException {
    // remove the blockAction
    removeBlockAction(kvs);

    KeyValue blockKv = findField(kvs, FileField.BLOCK);
    KeyValue locsKv = findField(kvs, FileField.LOCATIONS);
    if(blockKv != null && locsKv != null) {
      // create arrayLists from current KeyValues
      List<UnlocatedBlock> al_blks =
          byteArrayToBlockList(blockKv.getValue());
      List<DatanodeInfo[]> al_locs =
          byteArrayToLocsList(locsKv.getValue());

      // get new empty Block, seperate into blocks/locations, and add to lists
      LocatedBlock locatedBlock = allocateBlockFile(al_blks);
      UnlocatedBlock blk = new UnlocatedBlock(locatedBlock);
      DatanodeInfo[] locs = locatedBlock.getLocations();
      al_blks.add(blk);
      al_locs.add(locs);

      // grab old KeyValue data and create new KeyValue for blocks
      byte[] row = blockKv.getRow();
      long blk_timestamp = blockKv.getTimestamp();
      KeyValue blockNkv = new KeyValue(row, FileField.getFileAttributes(),
          FileField.getBlock(), blk_timestamp, blockArrayToBytes(al_blks));
      
      // repeat for locations
      long loc_timestamp = locsKv.getTimestamp();
      KeyValue locsNkv = new KeyValue(row, FileField.getFileAttributes(),
          FileField.getLocations(), loc_timestamp, locsArrayToBytes(al_locs));

      // replace original KeyValues with new KeyValues
      kvs.remove(blockKv);
      kvs.remove(locsKv);
      kvs.add(blockNkv);
      kvs.add(locsNkv);

      LOG.info("File: " + kvs.get(0).getKeyString() + " Blocks: " +
          getFileBlocks(kvs));
    }
  }

  /**
   * When a new block is created, BlockManagementAgent creates a new
   * empty file in HDFS with a unique temporary name.
   * Then it allocates a new single block for that temporary file,
   * obtains its blockId, and renames the temporary file to the name
   * composed of the blockId.
   * 
   * @param blocks
   * @return LocatedBlock
   * @throws IOException
   */
  private LocatedBlock allocateBlockFile(List<UnlocatedBlock> blocks)
  throws IOException {
    String tmpFile = getTemporaryBlockPath().toString();

    ClientProtocol namenode = HDFSAdapter.getClientProtocol(hdfs);
    // create temporary block file
<<<<<<< HEAD
    DFSClient dfsClient = hdfs.getClient();
    HdfsFileStatus tmpOut = dfsClient.getNamenode().create(tmpFile,
        FsPermission.getDefault(), clientName,
        new EnumSetWritable<CreateFlag>(EnumSet.of(CreateFlag.CREATE)), true,
        dfsClient.getDefaultReplication(), dfsClient.getDefaultBlockSize());
    assert tmpOut != null : "File create never returns null";
=======
    namenode.create(
            tmpFile, FsPermission.getDefault(), clientName,
            new EnumSetWritable<CreateFlag>(EnumSet.of(CreateFlag.CREATE)),
            true,
            hdfs.getDefaultReplication(),
            hdfs.getDefaultBlockSize());
>>>>>>> 51d05161

    // if previous block exists, get it
    ExtendedBlock previous = null;
    if(!blocks.isEmpty()) {
      previous = blocks.get(blocks.size() - 1).getBlock();
      // Close file for the previous block
      closeBlockFile(previous);
      LOG.info("Previous block file is closed: " + previous);
    }

    // add block and close previous
<<<<<<< HEAD
    LocatedBlock block = dfsClient.getNamenode().addBlock(tmpFile,
        clientName, null, null, tmpOut.getFileId(), null);
=======
    LocatedBlock block = null;
    block = namenode.addBlock(
        tmpFile.toString(), clientName, null, null);
>>>>>>> 51d05161
    // Update block offset
    long offset = getFileSize(blocks);
    block = new LocatedBlock(block.getBlock(), block.getLocations(), offset,
        false);

    // rename temporary file to the Giraffa block file
    namenode.rename(tmpFile, getGiraffaBlockPath(block.getBlock()).toString());
    LOG.info("Allocated Giraffa block: " + block);
    return block;
  }

  private void closeBlockFile(ExtendedBlock block) throws IOException {
    boolean isClosed = false;
    while(!isClosed) {
<<<<<<< HEAD
      isClosed = hdfs.getClient().getNamenode().complete(
          getGiraffaBlockPathName(block), clientName, block,
          INodeId.GRANDFATHER_INODE_ID);
=======
      isClosed = HDFSAdapter.getClientProtocol(hdfs).complete(
          getGiraffaBlockPathName(block),
          clientName, block);
>>>>>>> 51d05161
    }
  }

  static long getFileSize(List<UnlocatedBlock> al) {
    long n = 0;
    for(UnlocatedBlock bl : al) {
      n += bl.getBlockSize();
    }
    return n;
  }

  private Path getTemporaryBlockPath() {
    return new Path(GRFA_TMP_BLOCKS_DIR,
        GRFA_TMP_FILE_PREFFIX + temporaryFileId.incrementAndGet());
  }

  String getGiraffaBlockName(Block block) {
    return GRFA_BLOCK_FILE_PREFFIX + block.getBlockName();
  }

  private String getGiraffaBlockPathName(ExtendedBlock block) {
    return getGiraffaBlockPath(block).toUri().getPath();
  }

  private Path getGiraffaBlockPath(ExtendedBlock block) {
    return new Path(GRFA_BLOCKS_DIR,
        GRFA_BLOCK_FILE_PREFFIX + block.getBlockName());
  }

  /**
   * Convert ArrayList of UnlocatedBlocks to a byte array.
   * @param blocks
   * @return Byte array representation of array of UnlocatedBlocks,
   * or null if fails.
   */
  private byte[] blockArrayToBytes(List<UnlocatedBlock> blocks) {
    try {
      return GiraffaPBHelper.unlocatedBlocksToBytes(blocks);
    } catch (IOException e) {
      LOG.info("Error with serialization!", e);
    }
    return null;
  }
  
  /**
   * Convert ArrayList of DatanodeInfo[]s to a byte array.
   * @param locations
   * @return Byte array representation of array of DatanodeInfo[]s,
   * or null if fails.
   */
  private byte[] locsArrayToBytes(List<DatanodeInfo[]> locations) {
    try {
      return GiraffaPBHelper.blockLocationsToBytes(locations);
    } catch (IOException e) {
      LOG.info("Error with serialization!", e);
    }
    return null;
  }

  /**
   * Convert a byte array into an ArrayList of UnlocatedBlocks.
   * @param blockArray
   * @return ArrayList representation of byte array of UnlocatedBlocks,
   *  returns null if fails.
   */
  static List<UnlocatedBlock> byteArrayToBlockList(byte[] blockArray) {
    try {
      return GiraffaPBHelper.bytesToUnlocatedBlocks(blockArray);
    } catch (IOException e) {
      LOG.info("Error with serialization!", e);
    }
    return null;
  }
  
  /**
   * Convert a byte array into an ArrayList of DatanodeInfo[]s.
   * @param locsArray
   * @return ArrayList representation of byte array of DatanodeInfo[]s,
   *  returns null if fails.
   */
  static List<DatanodeInfo[]> byteArrayToLocsList(byte[] locsArray) {
    try {
      return GiraffaPBHelper.bytesToBlockLocations(locsArray);
    } catch (IOException e) {
      LOG.info("Error with serialization!", e);
    }
    return null;
  }
  
  private static long now(){
    return System.currentTimeMillis();
  }
}<|MERGE_RESOLUTION|>--- conflicted
+++ resolved
@@ -283,21 +283,13 @@
 
     ClientProtocol namenode = HDFSAdapter.getClientProtocol(hdfs);
     // create temporary block file
-<<<<<<< HEAD
-    DFSClient dfsClient = hdfs.getClient();
-    HdfsFileStatus tmpOut = dfsClient.getNamenode().create(tmpFile,
-        FsPermission.getDefault(), clientName,
-        new EnumSetWritable<CreateFlag>(EnumSet.of(CreateFlag.CREATE)), true,
-        dfsClient.getDefaultReplication(), dfsClient.getDefaultBlockSize());
-    assert tmpOut != null : "File create never returns null";
-=======
-    namenode.create(
+    HdfsFileStatus tmpOut = namenode.create(
             tmpFile, FsPermission.getDefault(), clientName,
             new EnumSetWritable<CreateFlag>(EnumSet.of(CreateFlag.CREATE)),
             true,
             hdfs.getDefaultReplication(),
             hdfs.getDefaultBlockSize());
->>>>>>> 51d05161
+    assert tmpOut != null : "File create never returns null";
 
     // if previous block exists, get it
     ExtendedBlock previous = null;
@@ -309,14 +301,8 @@
     }
 
     // add block and close previous
-<<<<<<< HEAD
-    LocatedBlock block = dfsClient.getNamenode().addBlock(tmpFile,
-        clientName, null, null, tmpOut.getFileId(), null);
-=======
-    LocatedBlock block = null;
-    block = namenode.addBlock(
-        tmpFile.toString(), clientName, null, null);
->>>>>>> 51d05161
+    LocatedBlock block = namenode.addBlock(tmpFile, clientName, null, null,
+        tmpOut.getFileId(), null);
     // Update block offset
     long offset = getFileSize(blocks);
     block = new LocatedBlock(block.getBlock(), block.getLocations(), offset,
@@ -331,15 +317,9 @@
   private void closeBlockFile(ExtendedBlock block) throws IOException {
     boolean isClosed = false;
     while(!isClosed) {
-<<<<<<< HEAD
-      isClosed = hdfs.getClient().getNamenode().complete(
+      isClosed = HDFSAdapter.getClientProtocol(hdfs).complete(
           getGiraffaBlockPathName(block), clientName, block,
           INodeId.GRANDFATHER_INODE_ID);
-=======
-      isClosed = HDFSAdapter.getClientProtocol(hdfs).complete(
-          getGiraffaBlockPathName(block),
-          clientName, block);
->>>>>>> 51d05161
     }
   }
 
