--- conflicted
+++ resolved
@@ -1496,15 +1496,6 @@
     throw new IOException("Extended Attributes are not supported");
   }
 
-<<<<<<< HEAD
-  private FSPermissionChecker getFsPermissionChecker() throws IOException {
-    UserGroupInformation ugi = HBaseRpcUtil.getRemoteUser();
-    return new FSPermissionChecker(fsOwnerShortUserName, supergroup, ugi);
-  }
-
-  private static void assertNotRoot(String src) {
-    assert !new Path(src).isRoot();
-=======
   public boolean internalReleaseLease(FileLease lease, String src)
       throws IOException {
     LOG.info("Recovering " + lease + ", src=" + src);
@@ -1530,6 +1521,14 @@
 
   public boolean isRunning() {
     return running;
->>>>>>> 9d3b51e4
+  }
+
+  private FSPermissionChecker getFsPermissionChecker() throws IOException {
+    UserGroupInformation ugi = HBaseRpcUtil.getRemoteUser();
+    return new FSPermissionChecker(fsOwnerShortUserName, supergroup, ugi);
+  }
+
+  private static void assertNotRoot(String src) {
+    assert !new Path(src).isRoot();
   }
 }