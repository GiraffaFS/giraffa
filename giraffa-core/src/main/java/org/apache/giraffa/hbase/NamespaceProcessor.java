--- conflicted
+++ resolved
@@ -369,11 +369,8 @@
 
     // add file to HBase (update if already exists)
     nodeManager.updateINode(iFile);
-<<<<<<< HEAD
+    LOG.info("Created file: " + src);
     return iFile.getLocatedFileStatus();
-=======
-    LOG.info("Created file: " + src);
->>>>>>> 51d05161
   }
 
   @Override // ClientProtocol
@@ -1158,7 +1155,6 @@
     throw new IOException("data encryption is not supported");
   }
 
-<<<<<<< HEAD
   @Override
   public String createSnapshot(String snapshotRoot, String snapshotName)
       throws IOException {
@@ -1294,7 +1290,8 @@
   @Override
   public void removeXAttr(String src, XAttr xAttr) throws IOException {
     throw new IOException("Extended Attributes are not supported");
-=======
+  }
+
   /**
    * Lease manager is a shared state between {@link NamespaceProcessor}.
    * Any of them can instantiate LeaseManager if it has not been created yet.
@@ -1315,6 +1312,5 @@
           + env.getRegion());
     }
     return leaseManager;
->>>>>>> 51d05161
   }
 }