--- conflicted
+++ resolved
@@ -267,16 +267,8 @@
       throws AccessControlException, FileNotFoundException,
              NotReplicatedYetException, SafeModeException,
              UnresolvedLinkException, IOException {
-<<<<<<< HEAD
-    INode iNode = nodeManager.getINode(src);
+    INodeFile iNode = getINodeAsFile(src);
     LOG.debug("addBlock for " + iNode + ". previous = " + previous);
-
-    if(iNode == null) {
-      throw new FileNotFoundException("File does not exist: " + src);
-    }
-=======
-    INodeFile iNode = getINodeAsFile(src);
->>>>>>> 36dd309c
 
     // Calls addBlock on HDFS by putting another empty Block in HBase
     if(previous != null) {
